--- conflicted
+++ resolved
@@ -1,4 +1,3 @@
-<<<<<<< HEAD
 import numpy as np
 import scipy as sp
 from numpy.lib.stride_tricks import as_strided
@@ -15,7 +14,11 @@
 import matplotlib.pyplot as plt
 import pdb
 
-def norm_mat(X, X2=None, method='zscore'):
+def norm_mat(X,
+             X2=None,
+             method='zscore',
+             input_bounds=[],
+             output_bounds=(0,1)):
     """
     This normalizes each row of a matrix with various norm options
     :param X: [N,Lx] matrix
@@ -25,7 +28,9 @@
                     If 'baseline', than norm'd by 1st element of vector
     :return: Y - norm'd matrix
     """
-    X = np.atleast_2d(np.array(X))
+
+    if X.ndim == 1:
+        X = np.atleast_2d(np.array(X)).T
     nCol, Lx = X.shape
     if not isinstance(method, str):
         Y = np.array([col/np.linalg.norm(col,method) for col in X])
@@ -36,6 +41,12 @@
         if X2 is not None:  # normalize 2nd matrix w/ same methods as 1st
             Y2 = [col / X[i][0] for i, col in enumerate(X2)]
             return Y, Y2
+    if method == 'boundedscale':
+        if input_bounds == []:    #set to min/max of each column
+            input_bounds += [np.min(X, axis=0)]
+            input_bounds += [np.max(X, axis=0)]
+        x_std = (X - input_bounds[0]) / (input_bounds[1] - input_bounds[0])
+        Y = x_std * (output_bounds[1] - output_bounds[0]) + output_bounds[0]
     if method == 'non' or method == None:
         Y = X
     return Y
@@ -679,698 +690,4 @@
     result = sp.signal.hilbert(signal, N=sp.fftpack.next_fast_len(N))
     result = result[0:N]
 
-=======
-import numpy as np
-import scipy as sp
-from numpy.lib.stride_tricks import as_strided
-from itertools import product
-import sys
-import os
-#import pacpy
-from IPython import get_ipython
-
-#plotting
-import plotly.offline as pyo
-import plotly.graph_objs as go
-import plotly as py
-import matplotlib.pyplot as plt
-import pdb
-
-def norm_mat(X,
-             X2=None,
-             method='zscore',
-             input_bounds=[],
-             output_bounds=(0,1)):
-    """
-    This normalizes each row of a matrix with various norm options
-    :param X: [N,Lx] matrix
-    :param X2: optional 2nd matrix which will be norm'd by the same scale as the first
-    :param method: if a number works by np.linalg.norm function.
-                    If 'zscore' then zscores.
-                    If 'baseline', than norm'd by 1st element of vector
-    :return: Y - norm'd matrix
-    """
-
-    if X.ndim == 1:
-        X = np.atleast_2d(np.array(X)).T
-    nCol, Lx = X.shape
-    if not isinstance(method, str):
-        Y = np.array([col/np.linalg.norm(col,method) for col in X])
-    if method == 'zscore':
-        Y = np.array([sp.stats.mstats.zscore(col) for col in X])
-    if method == 'baseline':  #normalize by 1st element of vector
-        Y = [col/col[0] for col in X]
-        if X2 is not None:  # normalize 2nd matrix w/ same methods as 1st
-            Y2 = [col / X[i][0] for i, col in enumerate(X2)]
-            return Y, Y2
-    if method == 'boundedscale':
-        if input_bounds == []:    #set to min/max of each column
-            input_bounds += [np.min(X, axis=0)]
-            input_bounds += [np.max(X, axis=0)]
-        x_std = (X - input_bounds[0]) / (input_bounds[1] - input_bounds[0])
-        Y = x_std * (output_bounds[1] - output_bounds[0]) + output_bounds[0]
-    if method == 'non' or method == None:
-        Y = X
-    return Y
-
-
-def calcPAC(lo, hi, ):
-    pacpy.pac
-
-def getSTA(trigger, signal, rng,
-           lags=1,
-           norm='zscore', #how each STA trial is normalized in all_sta
-           # plotting parameters
-           plot=False,
-           getFig = False, #if true returns the figure object instead of plotting
-           xtra_times = None, #plots dots relative to on times.
-           Fs=1,
-           removeOutliers=1,     #1/0. If 1 remove data +- 6 std devs from mean
-           title='Stimulus Triggered Average'):
-    '''
-    Computes stimulus triggered average of signal from trigger
-    :param trigger:  trigger points around which to calc STA. 1D vector of bins (thus ints)
-    :param signal: 1D vector
-    :param rng: [lb, ub] in bins of how long to get the STA for
-    :param lags: int of how much bins to skip (thus if 2, takes every other point in the STA)
-    :param plot: 1/0. If 1, then plots in plotly
-    :param Fs: sampling frequency of data. Only relevant for plotting
-    :param title: title of plot
-    :return:
-    '''
-    signal = np.array(signal)
-    N = len(trigger)
-
-    if removeOutliers:
-        #bounds signal at +-6std. Not most elegant, but works...
-        stdbnd = 4
-        mn = np.mean(signal)
-        std = np.std(signal)
-        maxx = mn + stdbnd * std
-        signal[signal>maxx]=maxx
-        minn = mn - stdbnd * std
-        signal[signal < minn] = minn
-
-    all_sta = np.array([signal[t - rng[0]:t + rng[1]:lags] for t in trigger if t + rng[1] < len(signal) and t - rng[0] > 0])
-    all_sta = norm_mat(all_sta, method=norm)
-
-    bins = np.arange(-rng[0], rng[1], lags)
-    sta = np.mean(all_sta, axis=0)
-
-    if plot:
-        sta_rescaled = len(trigger)/(np.max(sta)-np.min(sta))*(sta-np.min(sta))
-        # good colormaps are Picnic, Rainbow
-        heatmap = go.Heatmap(x=bins/Fs*1000, y= np.arange(1,len(all_sta)+1), z=all_sta, colorscale='Rainbow')
-        line = go.Scatter(x=bins/Fs*1000, y=sta_rescaled, line={'color':'black', 'width':3}, name='STA')
-        yaxis = go.Scatter(x=[0,0], y=[0,len(trigger)], showlegend=False, line={'color': 'black', 'dash':'dash','width':1})
-        if xtra_times is not None:
-            dots = [go.Scatter(x=(xtra_times-trigger)/Fs*1000, y=np.arange(N)+1,
-                               name='dots',
-                               mode='markers',
-                               marker=dict(size=4, color='white'),
-                               )]
-        else:
-            dots = []
-
-
-        layout = {'title':title,
-                  'xaxis':{'title': 'Times (ms)', 'range': [-rng[0]/Fs*1000, rng[1]/Fs*1000]},
-                  'yaxis': {'title': 'Trial', 'range': [1, N]},
-                }
-        fig = go.Figure(data=[heatmap, line, yaxis]+dots, layout=layout)
-
-        if getFig:
-            return fig
-        else:
-            plotfunc = pyo.iplot if in_notebook() else pyo.plot
-            plotfunc(fig)
-
-    return sta, bins, all_sta
-
-
-def getStimOnOffTimes(sig, Fs, filt_range=(100,130), perc_thresh=50, trg=None, plot=False, plt_rng=[5000,25000]):
-    """
-    Gets on/off timestamps of stimulation
-    :param sig: stimCpy signal from pbrown unilateral data
-    :param Fs: sampling freq
-    :param filt_range: where to filt for stimulation, which i ussually 130Hz
-    :param perc_thresh: threshold of where to dvidie on/off stim
-    :param trg: provided trg sinal from ppbrown unilateral data
-    :param plot: 1/0 whether to make plotly plot
-    :param plt_rng: range to plot, in bins
-    :return:
-    """
-    sig = np.array(sig)
-    b, a = sp.signal.butter(4, [filt_range[0] / Fs * 2, filt_range[1] / Fs * 2], 'bandpass')
-    filt = sp.signal.filtfilt(b, a, sig, padlen=150)
-    hilb = np.abs(sp.signal.hilbert(filt))
-
-    if trg is None:     # actual stim threshold signal not provided
-        thresh = np.percentile(hilb, perc_thresh)
-        onOffSig = (np.sign(hilb - thresh))
-    else:  # stim threshold signal provided
-        trg = np.array(trg)
-        thresh = np.mean(trg)
-        onOffSig = (np.sign(trg - thresh))
-    onOffSig[onOffSig==0]=1 #this needed to avoid bug where sig == thresh
-    diff = np.diff(onOffSig)
-    onTimes = np.where(diff==2)[0]
-    offTimes = np.where(diff==-2)[0]
-    # insure starts w/ on & ends w/ off
-    if offTimes[0] < onTimes[0]: offTimes=offTimes[1:]
-    if offTimes[-1] < onTimes[-1]: onTimes=onTimes[:-1]
-    if len(onTimes) != len(offTimes):
-        raise  ValueError("onTimes doesnt equal offTimes !!!!")
-    onOffTimes = np.array([onTimes, offTimes]).T
-
-    if plot is True:
-        rng = plt_rng
-        scale = max(hilb)
-        opc=.7
-        traces = []
-        traces += [go.Scatter(y=sig[rng[0]:rng[1]], name='Sig', opacity=opc)]
-        traces += [go.Scatter(y=filt[rng[0]:rng[1]], name='filt', opacity=opc)]
-        traces += [go.Scatter(y=hilb[rng[0]:rng[1]], name='hilb', opacity=opc)]
-        if trg is not None:
-            traces += [go.Scatter(y=trg[rng[0]:rng[1]], name='trg', opacity=opc)]
-        traces += [go.Scatter(x=[0,rng[1]-rng[0]], y=[thresh]*2, name='threshold', opacity=opc)]
-        traces += [go.Scatter(y=onOffSig[rng[0]:rng[1]] * scale, name='onOffSig', opacity=opc)]
-        traces += [go.Scatter(y=diff[rng[0]:rng[1]] * scale/2*1.2, name='diff', opacity=opc)]
-        #traces += [go.Scatter(y=np.diff(hilb[rng[0]-1:rng[1]])*100, name='d`hilb', opacity=opc)]
-        np.hstack(([0], np.diff(hilb)))
-        in_rng = onOffTimes[(onOffTimes[:,0]>rng[0]) & (onOffTimes[:,0]<rng[1]),:]
-        shapes = [{
-            'type': 'rect',
-            # x-reference is assigned to the x-values
-            'xref': 'x',
-            # y-reference is assigned to the plot paper [0,1]
-            'yref': 'paper',
-            'x0': in_rng[i,0]-rng[0],
-            'y0': 0,
-            'x1': in_rng[i,1]-rng[0],
-            'y1': 1,
-            'fillcolor': '#d3d3d3',
-            'opacity': 0.4,
-            'line': {
-                'width': 0,
-            }
-        } for i in range(in_rng.shape[0])]
-        #shapes=[]
-        if in_notebook():
-            pyo.iplot({'data': traces, 'layout': {'shapes': shapes}})
-        else:
-            pyo.plot({'data': traces, 'layout': {'shapes': shapes}}, filename='getStimOnOffTimes.html')
-
-    return (onOffTimes, hilb, onOffSig)
-
-def conditionalHist(x,y, Nbins=50, std=True,
-                    plot=False, xlbl='X', ylbl='Y', stats=None):
-    """
-    gives E[y|x]
-    :param x:
-    :param y:
-    :param Nbins: number of bins in the hist
-    :param std: whether to calc/plot standard deviation of the hist
-    :param plot: 1/0
-    :param xlbl:
-    :param ylbl:
-    :param stats: whether to add trendline to plot
-    :return:
-    """
-    x = np.array(x)
-    y = np.array(y)
-
-    # calc min/max xrange (ie make robust to outliers
-    maxstd = 8  # if max above this many stddevs from mean, it is clipped
-    percclip = [5, 95]  # percentile above which it is clipped
-    meanx, stdx, minx, maxx = np.mean(x), np.std(x), np.min(x), np.max(x)
-    xrange = np.percentile(x, percclip) if meanx + maxstd * stdx < maxx or meanx - maxstd * stdx > minx  else [minx, maxx]
-
-    bins = np.linspace(*xrange, Nbins+2)
-    bins = bins[1:-1] # remove edge effects
-    dig = np.digitize(x, bins)
-    #remove values outside of range
-    Igood = list(dig != 0) and list(dig < Nbins)
-    condHist = accum(dig[Igood], y[Igood], func=np.mean, size=Nbins)
-
-    if std:
-        condStd = accum(dig[Igood], y[Igood], func=np.std)
-
-    if plot:
-        traces = []
-        traces += [go.Scatter(x=bins, y=condHist, name='E[Y|X]')]
-        if std:
-            ploterror_top = go.Scatter(
-                x=bins,
-                y=condHist + condStd,
-                fill='none',
-                fillcolor='rgba(200,100,80,0.2)',
-                mode='lines',
-                marker=dict(color="444"),
-                line=dict(width=0),
-                showlegend=True,
-                legendgroup='bounds',
-                name='var[Y|X]',
-                opacity=.7,
-            )
-            ploterror_bottom = go.Scatter(
-                x=bins,
-                y=condHist - condStd,
-                fill='tonexty',
-                fillcolor='rgba(200,100,80,0.2)',
-                mode='lines',
-                marker=dict(color="444"),
-                line=dict(width=0),
-                showlegend=False,
-                legendgroup='bounds',
-                name='lower bound',
-                opacity=.7,
-            )
-            traces += [ploterror_top, ploterror_bottom]
-        if stats:
-            slope, intercept, R2, p_val, std_err = sp.stats.linregress(x, y)
-            R2sp, p_val_sp = sp.stats.spearmanr(x,y)
-            corrtext = 'Pearson [R2, P]=[%.2f,%.2f] <br> ' \
-                       'Spearman [R2, P]=[%.2f,%.2f] <br> ' \
-                       'y=%.2fx+%.2f' \
-                       % (R2, p_val, R2sp, p_val_sp, slope, intercept)
-            print(corrtext)
-            annots = go.Annotations([go.Annotation(
-                    x=0.05,
-                    y=0.95,
-                    showarrow=False,
-                    text=corrtext,
-                    xref='paper',
-                    yref='paper'
-                )])
-        else:
-            annots = []
-
-        title = 'Conditional Histogram of ' + xlbl + ' | ' + ylbl
-        layout = go.Layout(
-            title=title,
-            xaxis={'title': xlbl},
-            yaxis={'title': ylbl},
-            annotations=annots
-        )
-        if in_notebook():
-            pyo.iplot({'data': traces, 'layout': layout})
-        else:
-            pyo.plot({'data': traces, 'layout': layout}, filename='getStimOnOffTimes.html')
-
-    if std:
-        return condHist, bins, condStd
-    else:
-        return condHist, bins
-
-def getBursts(x, method='feingold', minmax=None, plot=False, plt_rng=[0,10000], threshpar=None, xtrasig=None):
-    """
-    Finds burst regions in the beta power signal
-    :param x: beta power signal (ie hilbert envelope.
-    :param method: sor far: 'feingold'/?
-    :param plot: 1/0. If 1 makes a plotly plot to visualize algo...
-    :return: b - binary signal where 1 is bursting regions
-    """
-
-    x = np.array(x)
-    Lx = len(x)
-
-    if method == 'basic':
-        #basic threshold method. anything above is a beta segment
-        if threshpar is None: threshpar = 0
-        thresh = threshpar
-        b_sig = x > thresh
-    if method == 'tinkhauser':
-        # used in Tinkhauser et al., 2017. He used simple 75th percentile of signal threshold
-        if threshpar is None: threshpar = 75
-        thresh = np.percentile(x, threshpar)
-        b_sig = x > thresh
-    if method == 'feingold':
-        # burst detection method of Feingold et al., 2015 PNAS
-        # it has 2 thresholds, one low, one high. It considers a beta segment any region which continuously crosses the
-        # low threshold and has at least 1 point that crosses the high threshold.
-        if threshpar is None: threshpar = [1.7, 1.3]    #high / low threshold, in terms of median. Feingold uses [3, 1.5]
-        med = np.median(x)
-        thresh = threshpar[0] * med
-        lowthresh = threshpar[1] * med
-        multithresh_sig = np.zeros(x.shape)
-        multithresh_sig[x > lowthresh] = 1
-        multithresh_sig[x > thresh] = 3
-        diff = np.diff(multithresh_sig)
-        high_to_mid = np.where(diff==-2)[0]
-        mid_to_low = np.where(diff == -1)[0]
-        high_to_low = mid_to_low[np.unique(np.searchsorted(mid_to_low, high_to_mid))[:-1]]
-        high_to_low_direct = np.where(diff == -3)[0]
-        high_to_low = np.sort(np.hstack((high_to_low, high_to_low_direct)))
-
-        mid_to_high = np.where(diff == 2)[0]
-        low_to_mid = np.where(diff == 1)[0]
-        low_to_high = low_to_mid[np.unique(np.searchsorted(low_to_mid, mid_to_high))[:-1] - 1]
-        low_to_high_direct = np.where(diff == 3)[0]
-        low_to_high = np.sort(np.hstack((low_to_high, low_to_high_direct)))
-
-        if len(low_to_high) < len(high_to_low):
-            high_to_low = high_to_low[np.searchsorted(high_to_low, low_to_high)]
-        if len(high_to_low) < len(low_to_high):  #debug
-            low_to_high = low_to_high[np.searchsorted(low_to_high, high_to_low)-1]
-        b_sig = np.zeros(x.shape)
-        for i in range(len(low_to_high)):
-            b_sig[low_to_high[i]:high_to_low[i]]=1
-
-    # get start/stop of each burst
-    diff = np.hstack((0, np.diff(b_sig.astype(int))))
-    start = np.where(diff == 1)[0]
-    stop = np.where(diff == -1)[0]
-    if start[-1]>stop[-1]: start=start[:-1]
-    if stop[0] < start[0]: stop = stop[1:]
-    b_rng = np.array([start, stop])
-    if minmax is not None:
-        good  = [(np.diff(b_rng.T) > minmax[0]) & (np.diff(b_rng.T) < minmax[1])][0].flatten()
-        b_rng = b_rng[:, good]
-        b_sig = np.zeros(x.shape) #resete & redo signal
-        for i in range(b_rng.shape[1]):
-            b_sig[b_rng[0,i]:b_rng[1,i]] = 1
-
-    if plot:
-        opc = .7
-        traces = []
-        traces += [go.Scatter(y=x[plt_rng[0]:plt_rng[1]], name='Beta Power', opacity=opc)]
-        if xtrasig is not None:
-            traces += [go.Scatter(y=np.array(xtrasig)[plt_rng[0]:plt_rng[1]], name='XtraSig', opacity=opc)]
-        traces += [go.Scatter(x=[0, plt_rng[1]-plt_rng[0]], y=[thresh] * 2, name='Threshold', opacity=opc)]
-        if method == 'feingold':
-            traces += [go.Scatter(x=[0, plt_rng[1]-plt_rng[0]], y=[lowthresh] * 2, name='Low Threshold', opacity=opc)]
-
-        # grey areas
-        in_rng = b_rng[:, (b_rng[0, :] > plt_rng[0]) & (b_rng[0, :] < plt_rng[1])]
-        shapes = [{
-            'type': 'rect',
-            # x-reference is assigned to the x-values
-            'xref': 'x',
-            # y-reference is assigned to the plot paper [0,1]
-            'yref': 'paper',
-            'x0': in_rng[0, i] - plt_rng[0],
-            'y0': 0,
-            'x1': in_rng[1, i] - plt_rng[0],
-            'y1': 1,
-            'fillcolor': '#d3d3d3',
-            'opacity': 0.4,
-            'line': {
-                'width': 0,
-            }
-        } for i in range(in_rng.shape[1])]
-        # shapes=[]
-
-        if in_notebook():
-            pyo.iplot({'data': traces, 'layout': {'shapes': shapes}})
-        else:
-            pyo.plot({'data': traces, 'layout': {'shapes': shapes}}, filename='getStimOnOffTimes.html')
-
-    return b_sig, b_rng
-
-def autocorrelation(x, maxlag):
-    """
-    Autocorrelation with a maximum number of lags.
-
-    `x` must be a one-dimensional numpy array.
-
-    This computes the same result as
-        numpy.correlate(x, x, mode='full')[len(x)-1:len(x)+maxlag]
-
-    The return value has length maxlag + 1.
-    """
-    x = _check_arg(x, 'x')
-    p = np.pad(x.conj(), maxlag, mode='constant')
-    T = as_strided(
-        p[maxlag:],
-        shape=(maxlag + 1, len(x) + maxlag),
-        strides=(-p.strides[0], p.strides[0]))
-    return T.dot(p[maxlag:].conj())
-
-def crosscorrelation(x, y, lag=None, verbose=True):
-    '''Compute lead-lag correlations between 2 time series.
-
-    <x>,<y>: 1-D time series.
-    <lag>: lag option, could take different forms of <lag>:
-          if 0 or None, compute ordinary correlation and p-value;
-          if positive integer, compute lagged correlation with lag
-          upto <lag>;
-          if negative integer, compute lead correlation with lead
-          upto <-lag>;
-          if pass in an list or tuple or array of integers, compute
-          lead/lag correlations at different leads/lags.
-
-    Note: when talking about lead/lag, uses <y> as a reference.
-    Therefore positive lag means <x> lags <y> by <lag>, computation is
-    done by shifting <x> to the left hand side by <lag> with respect to
-    <y>.
-    Similarly negative lag means <x> leads <y> by <lag>, computation is
-    done by shifting <x> to the right hand side by <lag> with respect to
-    <y>.
-
-    Return <result>: a (n*2) array, with 1st column the correlation
-    coefficients, 2nd column correpsonding p values.
-
-    Currently only works for 1-D arrays.
-    '''
-
-    import numpy
-    from scipy.stats import pearsonr
-
-    if len(x) != len(y):
-        raise ('Input variables of different lengths.')
-
-    # --------Unify types of <lag>-------------
-    if numpy.isscalar(lag):
-        if abs(lag) >= len(x):
-            raise ('Maximum lag equal or larger than array.')
-        if lag < 0:
-            lag = -numpy.arange(abs(lag) + 1)
-        elif lag == 0:
-            lag = [
-                0,
-            ]
-        else:
-            lag = numpy.arange(lag + 1)
-    elif lag is None:
-        lag = [
-            0,
-        ]
-    else:
-        lag = numpy.asarray(lag)
-
-    # -------Loop over lags---------------------
-    result = []
-    if verbose:
-        print
-        '\n#<lagcorr>: Computing lagged-correlations at lags:', lag
-
-    for ii in lag:
-        if ii < 0:
-            result.append(pearsonr(x[:ii], y[-ii:]))
-        elif ii == 0:
-            result.append(pearsonr(x, y))
-        elif ii > 0:
-            result.append(pearsonr(x[ii:], y[:-ii]))
-
-    result = numpy.asarray(result)
-
-    return result
-
-def getNarrowBandSig(x, Fs, bnd, order=5, domag=True, dophase=True):
-    x = np.array(x)
-    N = len(x)
-    b, a = sp.signal.butter(order, np.array(bnd)/Fs*2, btype='bandpass')
-    xfilt = sp.signal.filtfilt(b, a, x)
-
-    mag, phase = [], []
-    if domag or dophase:
-        hilb = fastHilbert(xfilt)
-        if domag:
-            mag = np.abs(hilb)
-        if dophase:
-            phase = np.unwrap(np.angle(hilb))
-
-    return xfilt, mag, phase
-
-def getNarrowPac(lo_sig,    # 1d np array sig for low freq. phase
-                 lo_rng,    # low freq filter range
-                 hi_rng,    # hi freq filter range
-                 Fs,        # sampling freq (Hz)
-                 hi_sig=None, # sig for high freq power. If none, same as lo_sig
-                 MI=True,   # 1/0 whether to also calc MI & print it in plot title
-                 norm = 'zscore'):  # norm for STA plot.
-    """
-    This function plots phase-amplitude coupling (PAC) STA as in Canolty et al., 2006 Fig. 1B.
-    """
-
-    if hi_sig is None: hi_sig = lo_sig
-
-    # get lo phase signal
-    b, a = sp.signal.butter(4, [lo_rng[0] / Fs * 2, lo_rng[1] / Fs * 2], 'bandpass')
-    lo_filt = sp.signal.filtfilt(b, a, lo_sig, padlen=150)
-    lo_phase = np.angle(fastHilbert(lo_filt))
-
-    # get hi amp signal
-    b, a = sp.signal.butter(4, [hi_rng[0] / Fs * 2, hi_rng[1] / Fs * 2], 'bandpass')
-    hi_filt = sp.signal.filtfilt(b, a, hi_sig, padlen=150)
-    hi_amp = np.angle(fastHilbert(hi_filt))
-
-    # get lo phase triggers
-    trgs = np.where(np.diff(lo_phase)<-6)[0]
-
-    # Modulation Index (MI)
-    if MI:
-        z_array = hi_amp * np.exp(1j * lo_phase)
-        MI = np.abs(np.mean(z_array))
-        title = 'PAC STA. MI=%.2e' % (MI)
-    else:
-        MI= np.nan
-        title = 'PAC STA'
-
-    PACsta = getSTA(trgs, hi_amp, rng=[150, 160], Fs=Fs, lags=4, plot=1, getFig=1, title=title, norm=norm)
-
-    return PACsta, MI, lo_phase, hi_amp
-
-
-### Generic python helper functions. Not specifically neuroscience related
-
-def accum(accmap, a, func=None, size=None, fill_value=0, dtype=None):
-    """
-    An accumulation function similar to Matlab's `accumarray` function.
-
-    Parameters
-    ----------
-    accmap : ndarray
-        This is the "accumulation map".  It maps input (i.e. indices into
-        `a`) to their destination in the output array.  The first `a.ndim`
-        dimensions of `accmap` must be the same as `a.shape`.  That is,
-        `accmap.shape[:a.ndim]` must equal `a.shape`.  For example, if `a`
-        has shape (15,4), then `accmap.shape[:2]` must equal (15,4).  In this
-        case `accmap[i,j]` gives the index into the output array where
-        element (i,j) of `a` is to be accumulated.  If the output is, say,
-        a 2D, then `accmap` must have shape (15,4,2).  The value in the
-        last dimension give indices into the output array. If the output is
-        1D, then the shape of `accmap` can be either (15,4) or (15,4,1)
-    a : ndarray
-        The input data to be accumulated.
-    func : callable or None
-        The accumulation function.  The function will be passed a list
-        of values from `a` to be accumulated.
-        If None, numpy.sum is assumed.
-    size : ndarray or None
-        The size of the output array.  If None, the size will be determined
-        from `accmap`.
-    fill_value : scalar
-        The default value for elements of the output array.
-    dtype : numpy data type, or None
-        The data type of the output array.  If None, the data type of
-        `a` is used.
-
-    Returns
-    -------
-    out : ndarray
-        The accumulated results.
-
-        The shape of `out` is `size` if `size` is given.  Otherwise the
-        shape is determined by the (lexicographically) largest indices of
-        the output found in `accmap`.
-
-
-    Examples
-    --------
-    >>> from numpy import array, prod
-    >>> a = array([[1,2,3],[4,-1,6],[-1,8,9]])
-    >>> a
-    array([[ 1,  2,  3],
-           [ 4, -1,  6],
-           [-1,  8,  9]])
-    >>> # Sum the diagonals.
-    >>> accmap = array([[0,1,2],[2,0,1],[1,2,0]])
-    >>> s = accum(accmap, a)
-    array([9, 7, 15])
-    >>> # A 2D output, from sub-arrays with shapes and positions like this:
-    >>> # [ (2,2) (2,1)]
-    >>> # [ (1,2) (1,1)]
-    >>> accmap = array([
-            [[0,0],[0,0],[0,1]],
-            [[0,0],[0,0],[0,1]],
-            [[1,0],[1,0],[1,1]],
-        ])
-    >>> # Accumulate using a product.
-    >>> accum(accmap, a, func=prod, dtype=float)
-    array([[ -8.,  18.],
-           [ -8.,   9.]])
-    >>> # Same accmap, but create an array of lists of values.
-    >>> accum(accmap, a, func=lambda x: x, dtype='O')
-    array([[[1, 2, 4, -1], [3, 6]],
-           [[-1, 8], [9]]], dtype=object)
-    """
-
-    # Check for bad arguments and handle the defaults.
-    if accmap.shape[:a.ndim] != a.shape:
-        raise ValueError("The initial dimensions of accmap must be the same as a.shape")
-    if func is None:
-        func = np.sum
-    if dtype is None:
-        dtype = a.dtype
-    if accmap.shape == a.shape:
-        accmap = np.expand_dims(accmap, -1)
-    adims = tuple(range(a.ndim))
-    if size is None:
-        size = 1 + np.squeeze(np.apply_over_axes(np.max, accmap, axes=adims))
-    size = np.atleast_1d(size)
-
-    # Create an array of python lists of values.
-    vals = np.empty(size, dtype='O')
-    for s in product(*[range(k) for k in size]):
-        vals[s] = []
-    for s in product(*[range(k) for k in a.shape]):
-        indx = tuple(accmap[s])
-        val = a[s]
-        vals[indx].append(val)
-
-    # Create the output array.
-    out = np.empty(size, dtype=dtype)
-    for s in product(*[range(k) for k in size]):
-        if vals[s] == []:
-            out[s] = fill_value
-        else:
-            out[s] = func(vals[s])
-
-    return out
-
-
-def _check_arg(x, xname):
-    x = np.asarray(x)
-    if x.ndim != 1:
-        raise ValueError('%s must be one-dimensional.' % xname)
-    return x
-
-perc = lambda x: np.sum(x)/len(x)*100
-
-rngmap = lambda sig, rngs, func: [func(sig[rngs[0,i]:rngs[1,i]]) for i in range(rngs.shape[1])]
-
-def getMasterDir():
-    masterdirfile = os.path.join(os.path.dirname(os.getcwd()), 'masterdir.txt')
-    if os.path.isfile(masterdirfile):
-        file = open(masterdirfile, 'r')
-        masterdir = file.read()
-    else:
-        # this is the default master directory if no file found. change as needed
-        masterdir =  'F:\\Data\\BrownData\\Unilateral Study\\'
-    return masterdir
-
-def fastHilbert(signal):
-    """
-    This speeds up scipy's native hilbert func by automatically zero-padding
-    :param signal: 1d np array
-    :return: hilb
-    """
-
-    N = len(signal)
-    result = sp.signal.hilbert(signal, N=sp.fftpack.next_fast_len(N))
-    result = result[0:N]
-
->>>>>>> 0d145aea
     return result